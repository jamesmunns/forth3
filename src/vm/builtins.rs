--- conflicted
+++ resolved
@@ -1,8 +1,4 @@
-<<<<<<< HEAD
-use core::{fmt::Write, mem::size_of};
-=======
 use core::{fmt::Write, mem::size_of, ptr::NonNull};
->>>>>>> 2d87b30c
 
 use crate::{
     dictionary::{BuiltinEntry, DictionaryEntry, EntryHeader, EntryKind},
@@ -670,10 +666,7 @@
         let b = self.data_stack.try_pop()?;
 
         // NOTE: CURSED BECAUSE OF POINTER MATH
-<<<<<<< HEAD
-=======
         // context: https://cohost.org/jamesmunns/post/851945-oops-it-segfaults
->>>>>>> 2d87b30c
         self.data_stack
             .push(Word::ptr_data(unsafe {
                 let a = a.ptr as isize;
@@ -725,10 +718,7 @@
         let a = self.data_stack.try_pop()?;
         let b = self.data_stack.try_pop()?;
         // NOTE: CURSED BECAUSE OF POINTER MATH
-<<<<<<< HEAD
-=======
         // context: https://cohost.org/jamesmunns/post/851945-oops-it-segfaults
->>>>>>> 2d87b30c
         self.data_stack
             .push(Word::ptr_data(unsafe {
                 let a = a.ptr as isize;
